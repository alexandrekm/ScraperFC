from selenium import webdriver
from selenium.webdriver.chrome.options import Options
from selenium.webdriver.support.ui import WebDriverWait
from selenium.webdriver.support import expected_conditions as EC
from selenium.webdriver.common.by import By
from selenium.common.exceptions import TimeoutException
<<<<<<< HEAD
from ScraperFC.shared_functions import *
=======
from webdriver_manager.chrome import ChromeDriverManager
from ScraperFC.shared_functions import get_source_comp_info
>>>>>>> 9cd2ba57
from tqdm import tqdm
import requests
from bs4 import BeautifulSoup
import pandas as pd
import re
import time


class Transfermarkt():
    
    ############################################################################
    def __init__(self):
        options = Options()
        prefs = {'profile.managed_default_content_settings.images': 2} # don't load images
        options.add_experimental_option('prefs', prefs)
        self.driver = webdriver.Chrome(options=options)#

        # Deal with Accept All popup
        self.driver.get('https://www.transfermarkt.us')
        # Switch to the iframe popup
        soup = BeautifulSoup(self.driver.page_source, 'html.parser')
        iframe = self.driver.find_element(
            By.XPATH, 
            xpath_soup(soup.find('div', {'id': re.compile('sp_message_container')}).find('iframe'))
        )
        self.driver.switch_to.frame(iframe)
        # Press the ACCEPT ALL button
        soup = BeautifulSoup(self.driver.page_source, 'html.parser')
        accept_all_button = self.driver.find_element(
            By.XPATH,
            xpath_soup(soup.find('button', {'aria-label': 'ACCEPT ALL'}))
        )
        self.driver.execute_script('arguments[0].click()', accept_all_button)
        # Switch back to the main window
        self.driver.switch_to.default_content()
        # Wait until popup is gone from HTML
        gone = False
        while not gone:
            soup = BeautifulSoup(self.driver.page_source, 'html.parser')
            popup_matches = soup.find_all('div', {'id': re.compile('sp_message_container')})
            gone = True if len(popup_matches)==0 else False
            time.sleep(1) # wait for a hot sec

        
    ############################################################################
    def close(self):
        """ Closes and quits the Selenium WebDriver instance.
        """
        self.driver.close()
        self.driver.quit()

        
    ############################################################################
    def get_club_links(self, year, league):
        """ Gathers all Transfermarkt club URL's for the chosen league season.
        
        Args
        ----
        year : int
            Calendar year that the season ends in (e.g. 2023 for the 2022/23 season)
        league : str
            League. Look in shared_functions.py for the available leagues for each\
            module.
        Returns
        -------
        : list
            List of the club URL's
        """
<<<<<<< HEAD
        check_season(year, league, 'Transfermarkt')
=======
        print("Gathering club links.")
        _ = get_source_comp_info(year, league, 'Transfermarkt')
>>>>>>> 9cd2ba57
        
        competition_links = {
            'EPL': 'https://www.transfermarkt.us/premier-league/startseite/wettbewerb/GB1',
            'EFL Championship': 'https://www.transfermarkt.us/championship/startseite/wettbewerb/GB2',
            'EFL1': 'https://www.transfermarkt.us/league-one/startseite/wettbewerb/GB3',
            'EFL2': 'https://www.transfermarkt.us/league-two/startseite/wettbewerb/GB4',
            'Bundesliga': 'https://www.transfermarkt.us/bundesliga/startseite/wettbewerb/L1',
            '2.Bundesliga': 'https://www.transfermarkt.us/2-bundesliga/startseite/wettbewerb/L2',
            'Serie A': 'https://www.transfermarkt.us/serie-a/startseite/wettbewerb/IT1',
            'Serie B': 'https://www.transfermarkt.us/serie-b/startseite/wettbewerb/IT2',
            'La Liga': 'https://www.transfermarkt.us/laliga/startseite/wettbewerb/ES1',
            'La Liga 2': 'https://www.transfermarkt.us/laliga2/startseite/wettbewerb/ES2',
            'Ligue 1': 'https://www.transfermarkt.us/ligue-1/startseite/wettbewerb/FR1',
            'Ligue 2': 'https://www.transfermarkt.us/ligue-2/startseite/wettbewerb/FR2',
            'Eredivisie': 'https://www.transfermarkt.us/eredivisie/startseite/wettbewerb/NL1',
            'Scottish PL': 'https://www.transfermarkt.us/scottish-premiership/startseite/wettbewerb/SC1',
            'Super Lig': 'https://www.transfermarkt.us/super-lig/startseite/wettbewerb/TR1',
            'Jupiler Pro League': 'https://www.transfermarkt.us/jupiler-pro-league/startseite/wettbewerb/BE1',
            'Liga Nos': 'https://www.transfermarkt.us/liga-nos/startseite/wettbewerb/PO1',
            'Russian Premier League': 'https://www.transfermarkt.us/premier-liga/startseite/wettbewerb/RU1',
            'Brasileirao': 'https://www.transfermarkt.us/campeonato-brasileiro-serie-a/startseite/wettbewerb/BRA1',
            'Argentina Liga Profesional': 'https://www.transfermarkt.us/superliga/startseite/wettbewerb/AR1N',
            'MLS': 'https://www.transfermarkt.us/major-league-soccer/startseite/wettbewerb/MLS1'
        }
        
        # Go to the selected year
        print('Gathering club links.')
        url = '{}/plus/?saison_id={}'.format(competition_links[league], year-1)
        self.driver.get(url)
        
        # Get the club links
        club_links = set()
        table = self.driver.find_elements(By.CLASS_NAME, 'items')[0]
        for el in table.find_elements(By.TAG_NAME, 'td'):
            if 'hauptlink no-border-links' in el.get_attribute('class'):
                href = el.find_element(By.TAG_NAME, 'a').get_attribute('href')
                club_links.add(href)
            
        return list(club_links)
    
    
    ############################################################################
    def get_player_links(self, year, league):
        """ Gathers all Transfermarkt player URL's for the chosen league season.
        
        Args
        ----
        year : int
            Calendar year that the season ends in (e.g. 2023 for the 2022/23 season)
        league : str
            League. Look in shared_functions.py for the available leagues for each\
            module.
        Returns
        -------
        : list
            List of the player URL's
        """
<<<<<<< HEAD
        check_season(year, league, 'Transfermarkt')
=======
        print("Gathering player links.")
        _ = get_source_comp_info(year, league, 'Transfermarkt')
>>>>>>> 9cd2ba57
        
        player_links = set()
        club_links = self.get_club_links(year, league)
        for club_link in tqdm(club_links, desc='Gathering player links'):
            self.driver.get(club_link)
            
            # Get players from the table on the club page
            table = self.driver.find_elements(By.CLASS_NAME, 'items')[0]
            for el in table.find_elements(By.CLASS_NAME, 'hauptlink'):
                try:
                    subel = WebDriverWait(el, 10).until(EC.element_to_be_clickable((By.TAG_NAME, 'a')))
                except TimeoutException:
                    # Ben White f*cked everything up. For some reason, this works
                    continue
                href = subel.get_attribute('href')
                if 'profil' in href:
                    player_links.add(href)
                
        return list(player_links)
    
    ############################################################################
    def get_players(self, year, league):
        """ Gathers all player info for the chosen league season.
        
        Args
        ----
        year : int
            Calendar year that the season ends in (e.g. 2023 for the 2022/23 season)
        league : str
            League. Look in shared_functions.py for the available leagues for each\
            module.
        Returns
        -------
        : Pandas DataFrame
            Each row is a player and contains some of the information from their\
            Transfermarkt player profile.
        """
<<<<<<< HEAD
        check_season(year, league, 'Transfermarkt')
=======
        _ = get_source_comp_info(year, league, 'Transfermarkt')
>>>>>>> 9cd2ba57
        
        player_links = self.get_player_links(year, league)
        df = pd.DataFrame()
        repr = tqdm(player_links)
        for player_link in repr:
            repr.set_description(f'Gathering player {player_link}')
            player = TransfermarktPlayer(player_link)
            new_row = pd.Series(dtype=object)
            new_row["Name"] = player.name
            new_row["Value"] = player.value
            new_row["Value last updated"] = player.value_last_updated
            new_row["DOB"] = player.dob
            new_row["Age"] = player.age
            new_row["Height (m)"] = player.height_meters
            new_row["Nationality"] = player.nationality
            new_row["Citizenship"] = player.citizenship
            new_row["Position"] = player.position
            if player.other_positions is None:
                new_row["Other positions"] = None
            else:
                new_row["Other positions"] = pd.DataFrame(player.other_positions)
            new_row["Team"] = player.team
            new_row["Joined"] = player.joined
            new_row["Contract expires"] = player.contract_expires
            new_row["Market value history"] = player.market_value_history
            new_row["Transfer history"] = player.transfer_history
            df = pd.concat([df, new_row.to_frame().T], axis=0, ignore_index=True)
        return df
    

################################################################################
class TransfermarktPlayer():
    """ Class to represent Transfermarkt player profiles.
    
    Initialize with the URL to a player's Transfermarkt profile page.
    """
    
    def __init__(self, url):
        self.url = url
        headers = {
            'user-agent': 'Mozilla/5.0 (Windows NT 10.0; Win64; x64) '+\
                'AppleWebKit/537.36 (KHTML, like Gecko) '+\
                'Chrome/55.0.2883.87 Safari/537.36'
        }
        response = requests.get(url, headers=headers)
        soup = BeautifulSoup(response.content, 'html.parser')
        
        # Name
        data_header_el = soup.find("h1", {"class": "data-header__headline-wrapper"})
        self.name = data_header_el.getText().split('\n')[-1].strip()
        
        # Value
        try:
            self.value = soup.find("a", {"class": "data-header__market-value-wrapper"}).text.split(" ")[0]
            self.value_last_updated = soup.find("a", {"class": "data-header__market-value-wrapper"}).text.split("Last update: ")[-1]
        except AttributeError:
            self.value = None
            self.value_last_updated = None
            
        # DOB and age
        dob_el = soup.find("span", {"itemprop": "birthDate"})
        self.dob = ' '.join(dob_el.getText().strip().split(' ')[:3])
        self.age = int(dob_el.getText().strip().split(' ')[-1].replace('(','').replace(')',''))
        
        # Height
        height_el = soup.find("span", {"itemprop": "height"})
        try:
            self.height_meters = float(height_el.getText().replace("m", "").replace(",", "."))
        except AttributeError:
            self.height_meters = None
       
        # Citizenship
        nationality_el = soup.find("span", {"itemprop": "nationality"})
        self.nationality = nationality_el.getText().replace("\n","").strip()
        citizenship_els = soup.find_all("span", {"class": "info-table__content info-table__content--bold"})
        flag_els = [flag_el for el in citizenship_els\
            for flag_el in el.find_all("img", {"class": "flaggenrahmen"})]
        self.citizenship = list(set([el["title"] for el in flag_els]))
        
        # Position
        position_el = soup.find("dd", {"class": "detail-position__position"})
        if position_el is None:
            position_el = [el for el in soup.find_all('li', {'class': 'data-header__label'}) if 'position' in el.text.lower()][0].find('span')
        self.position = position_el.text.strip()
        try:
            self.other_positions = [el.getText() for el in soup.find("div", {"class": "detail-position__position"}).find_all("dd")]
        except AttributeError:
            self.other_positions = None
        
        # Team & Contract
        try:
            self.team = soup.find("span", {"class": "data-header__club"}).find("a")["title"]
        except TypeError:
            self.team = "Retired"
        if self.team in ["Without Club", "Retired"]:
            self.joined = None
            self.contract_expires = None
        else:
            self.joined = [el.text.split(": ")[-1] \
                for el in soup.find_all("span", {"class": "data-header__label"}) \
                if "joined" in el.text.lower()][0]
            self.contract_expires = [el.text.split(": ")[-1] \
                for el in soup.find_all("span", {"class": "data-header__label"}) \
                if "expires" in el.text.lower()][0]
        
        # Market value history
        try:
            script = [s for s in soup.find_all("script", {"type": "text/javascript"}) \
                      if "var chart = new Highcharts.Chart" in str(s)][0]
            values = [int(s.split(",")[0]) for s in str(script).split("y':")[2:-2]]
            dates = [s.split("datum_mw':")[-1].split(",'x")[0].replace("\\x20"," ").replace("'", "") \
                     for s in str(script).split("y':")[2:-2]]
            self.market_value_history = pd.DataFrame({"date": dates, "value": values})
        except IndexError:
            self.market_value_history = None
        
        # Transfer History
        rows = soup.find_all("div", {"class": "grid tm-player-transfer-history-grid"})
        self.transfer_history = pd.DataFrame(
            data=[[s.strip() for s in row.getText().split("\n\n") if s!=""] for row in rows],
            columns=['Season', 'Date', 'Left', 'Joined', 'MV', 'Fee', '']
        ).drop(
            columns=['']
        )
        <|MERGE_RESOLUTION|>--- conflicted
+++ resolved
@@ -4,12 +4,7 @@
 from selenium.webdriver.support import expected_conditions as EC
 from selenium.webdriver.common.by import By
 from selenium.common.exceptions import TimeoutException
-<<<<<<< HEAD
 from ScraperFC.shared_functions import *
-=======
-from webdriver_manager.chrome import ChromeDriverManager
-from ScraperFC.shared_functions import get_source_comp_info
->>>>>>> 9cd2ba57
 from tqdm import tqdm
 import requests
 from bs4 import BeautifulSoup
@@ -78,12 +73,8 @@
         : list
             List of the club URL's
         """
-<<<<<<< HEAD
-        check_season(year, league, 'Transfermarkt')
-=======
         print("Gathering club links.")
         _ = get_source_comp_info(year, league, 'Transfermarkt')
->>>>>>> 9cd2ba57
         
         competition_links = {
             'EPL': 'https://www.transfermarkt.us/premier-league/startseite/wettbewerb/GB1',
@@ -141,12 +132,8 @@
         : list
             List of the player URL's
         """
-<<<<<<< HEAD
-        check_season(year, league, 'Transfermarkt')
-=======
         print("Gathering player links.")
         _ = get_source_comp_info(year, league, 'Transfermarkt')
->>>>>>> 9cd2ba57
         
         player_links = set()
         club_links = self.get_club_links(year, league)
@@ -184,11 +171,7 @@
             Each row is a player and contains some of the information from their\
             Transfermarkt player profile.
         """
-<<<<<<< HEAD
-        check_season(year, league, 'Transfermarkt')
-=======
         _ = get_source_comp_info(year, league, 'Transfermarkt')
->>>>>>> 9cd2ba57
         
         player_links = self.get_player_links(year, league)
         df = pd.DataFrame()
